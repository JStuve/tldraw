/* eslint-disable @typescript-eslint/ban-ts-comment */
import { Decoration, FontStyle, TDDocument, TDShapeType, TextShape } from '~types'

export function migrate(document: TDDocument, newVersion: number): TDDocument {
  const { version = 0 } = document

  // Remove unused assets when loading a document
  if ('assets' in document) {
    const assetIdsInUse = new Set<string>()

    Object.values(document.pages).forEach((page) =>
      Object.values(page.shapes).forEach((shape) => {
        if (shape.assetId) assetIdsInUse.add(shape.assetId)
      })
    )

    Object.keys(document.assets).forEach((assetId) => {
      if (!assetIdsInUse.has(assetId)) {
        delete document.assets[assetId]
      }
    })
  }

  if (version === newVersion) return document

  if (version < 14) {
    Object.values(document.pages).forEach((page) => {
      Object.values(page.shapes)
        .filter((shape) => shape.type === TDShapeType.Text)
        .forEach((shape) => (shape as TextShape).style.font === FontStyle.Script)
    })
  }

  // Lowercase styles, move binding meta to binding
  if (version <= 13) {
    Object.values(document.pages).forEach((page) => {
      Object.values(page.bindings).forEach((binding) => {
        // eslint-disable-next-line @typescript-eslint/no-explicit-any
        Object.assign(binding, (binding as any).meta)
      })

      Object.values(page.shapes).forEach((shape) => {
        Object.entries(shape.style).forEach(([id, style]) => {
          if (typeof style === 'string') {
            // @ts-ignore
            shape.style[id] = style.toLowerCase()
          }
        })

        if (shape.type === TDShapeType.Arrow) {
          if (shape.decorations) {
            Object.entries(shape.decorations).forEach(([id, decoration]) => {
              if ((decoration as unknown) === 'Arrow') {
                shape.decorations = {
                  ...shape.decorations,
                  [id]: Decoration.Arrow,
                }
              }
            })
          }
        }
      })
    })
  }

  // Add document name and file system handle
  if (version <= 13.1) {
    document.name = 'New Document'
  }

  if (version < 15) {
    document.assets = {}
  }

<<<<<<< HEAD
  Object.values(document.pages).forEach((page) => {
    Object.values(page.shapes).forEach((shape) => {
      if (version < 15.2) {
        if (
          shape.type === TDShapeType.Rectangle ||
          shape.type === TDShapeType.Triangle ||
          shape.type === TDShapeType.Ellipse ||
          shape.type === TDShapeType.Arrow
        ) {
          shape.label = (shape as any).text || ''
          shape.labelPoint = [0.5, 0.5]
        }
      }
    })
  })
=======
  if (version < 15.2) {
    Object.values(document.pages).forEach((page) => {
      Object.values(page.shapes).forEach((shape) => {
        if (shape.type === TDShapeType.Image || shape.type === TDShapeType.Video) {
          shape.style.isFilled = true
        }
      })
    })
  }
>>>>>>> e48f0c17

  // Cleanup
  Object.values(document.pageStates).forEach((pageState) => {
    pageState.selectedIds = pageState.selectedIds.filter((id) => {
      return document.pages[pageState.id].shapes[id] !== undefined
    })
    pageState.bindingId = undefined
    pageState.editingId = undefined
    pageState.hoveredId = undefined
    pageState.pointedId = undefined
  })

  document.version = newVersion

  return document
}<|MERGE_RESOLUTION|>--- conflicted
+++ resolved
@@ -72,10 +72,15 @@
     document.assets = {}
   }
 
-<<<<<<< HEAD
   Object.values(document.pages).forEach((page) => {
     Object.values(page.shapes).forEach((shape) => {
       if (version < 15.2) {
+        if (shape.type === TDShapeType.Image || shape.type === TDShapeType.Video) {
+          shape.style.isFilled = true
+        }
+      }
+
+      if (version < 15.3) {
         if (
           shape.type === TDShapeType.Rectangle ||
           shape.type === TDShapeType.Triangle ||
@@ -88,17 +93,6 @@
       }
     })
   })
-=======
-  if (version < 15.2) {
-    Object.values(document.pages).forEach((page) => {
-      Object.values(page.shapes).forEach((shape) => {
-        if (shape.type === TDShapeType.Image || shape.type === TDShapeType.Video) {
-          shape.style.isFilled = true
-        }
-      })
-    })
-  }
->>>>>>> e48f0c17
 
   // Cleanup
   Object.values(document.pageStates).forEach((pageState) => {
