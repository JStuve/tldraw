# Changelog

## 1.7.0

<<<<<<< HEAD
### Minor Changes

- Update dependencies and monorepo.

## 1.7.0

=======
>>>>>>> e1fb9a82
- Simplifies monorepo and dependencies.

## 1.4.3

- Update README
- Update LICENSE year

## 0.2.2

- Moves unused curve functions out of @tldraw/core and into own repo.<|MERGE_RESOLUTION|>--- conflicted
+++ resolved
@@ -2,16 +2,9 @@
 
 ## 1.7.0
 
-<<<<<<< HEAD
 ### Minor Changes
 
 - Update dependencies and monorepo.
-
-## 1.7.0
-
-=======
->>>>>>> e1fb9a82
-- Simplifies monorepo and dependencies.
 
 ## 1.4.3
 
